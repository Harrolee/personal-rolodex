import streamlit as st
import asyncio
import logging
from typing import Optional

# Import refactored components
from src.config import validate_api_keys
from src.models import KnowledgeGraph, Person # Import Person for type hinting
from src.persistence import load_kg, save_kg, load_chat_history, save_chat_history
<<<<<<< HEAD
from src.services import synthesize_speech
from src.kg_utils import merge_confirmed_data
from streamlit_components.core_processing import process_audio_story
=======
from src.services import DeepgramService, InstructorService
from src.kg_utils import identify_new_persons, merge_confirmed_data
>>>>>>> dd366db0

# --- Initialize Service Classes ---
deepgram_service = DeepgramService()
instructor_service = InstructorService()

# --- Initial Setup & Validation ---

# Configure logging (already done in config, but good practice)
logging.basicConfig(level=logging.INFO, format='%(asctime)s - %(levelname)s - %(message)s')

# Validate API Keys early
if not validate_api_keys():
    st.error("API Key validation failed. Please check your .env file and logs.")
    st.stop()

# --- Streamlit App UI ---

st.set_page_config(layout="wide")
st.title("🎙️ Personal Rolodex via Stories")

# --- Session State Management ---
# Initialize session state variables if they don't exist
default_values = {
    'chat_history': load_chat_history,
    'knowledge_graph': load_kg,
    'processing': False,
    'needs_confirmation': False,
    'extracted_data_buffer': None,
    'new_persons_buffer': list,
    'uploaded_file_key': 0, # To help reset file uploader
    'current_file_processed': False, # Flag to prevent reprocessing the same file
    'audio_bytes_to_process': None # To store bytes from either source
}
for key, default_value_or_factory in default_values.items():
    if key not in st.session_state:
        # Check if the value is callable (a factory function/type) or a direct value
        if callable(default_value_or_factory):
            st.session_state[key] = default_value_or_factory() # Call the factory
        else:
            st.session_state[key] = default_value_or_factory # Assign the direct value

# --- Sidebar ---
st.sidebar.header("Knowledge Graph")
# Use a placeholder if KG is empty or None for display
kg_display_data = st.session_state.knowledge_graph.model_dump() if st.session_state.knowledge_graph else {}
st.sidebar.json(kg_display_data, expanded=False)

# Add a button to clear the knowledge graph and chat history
if st.sidebar.button("Clear All Data"):
    # Reset knowledge graph
    st.session_state.knowledge_graph = KnowledgeGraph()
    save_kg(st.session_state.knowledge_graph)
    # Reset chat history
    st.session_state.chat_history = []
    save_chat_history(st.session_state.chat_history)
    # Reset other state
    st.session_state.needs_confirmation = False
    st.session_state.extracted_data_buffer = None
    st.session_state.new_persons_buffer = []
    st.session_state.processing = False
    st.session_state.uploaded_file_key += 1
    logging.info("All data cleared by user.")
    st.sidebar.success("All data cleared successfully!")
    st.rerun()

# --- Main Conversation Area ---
st.header("Conversation")
# Display chat history
for message in st.session_state.chat_history:
    role = message.get("role", "assistant") # Default role if missing
    content = message.get("content", "")
    with st.chat_message(role):
        st.markdown(content)

# --- Confirmation Form (Conditional Display) ---
if st.session_state.needs_confirmation and st.session_state.new_persons_buffer:
    st.warning("Please confirm new people found in the story:")
    with st.form("confirmation_form"):
        confirmed_persons_list = []
        for person in st.session_state.new_persons_buffer:
            # Use checkbox for each person, default to True (add)
            add_person = st.checkbox(f"Add '{person.name}' (ID: {person.id}) to Rolodex?", value=True, key=f"confirm_{person.id}")
            if add_person:
                confirmed_persons_list.append(person)

        submitted = st.form_submit_button("Confirm Selections")
        if submitted:
            logging.info(f"User confirmed adding {len(confirmed_persons_list)} out of {len(st.session_state.new_persons_buffer)} new persons.")
            # Merge confirmed data
            if st.session_state.extracted_data_buffer:
                updated_kg = merge_confirmed_data(
                    current_kg=st.session_state.knowledge_graph,
                    confirmed_persons=confirmed_persons_list,
                    extracted_events=st.session_state.extracted_data_buffer.events,
                    extracted_relationships=st.session_state.extracted_data_buffer.relationships
                )

                if updated_kg != st.session_state.knowledge_graph:
                    st.session_state.knowledge_graph = updated_kg
                    save_kg(st.session_state.knowledge_graph)
                    logging.info("Knowledge graph updated and saved after confirmation.")
                    st.sidebar.json(st.session_state.knowledge_graph.model_dump(), expanded=False) # Update sidebar
                    assistant_response = f"Okay, I've added the confirmed people and related information to the knowledge graph."
                else:
                     assistant_response = "Okay, no new information was added based on your confirmation."

                # Generate TTS for the final response
                with st.spinner("Generating audio response..."):
                    synthesized_audio = asyncio.run(deepgram_service.synthesize_speech(assistant_response))

                st.session_state.chat_history.append({"role": "assistant", "content": assistant_response})
                save_chat_history(st.session_state.chat_history)

                if synthesized_audio:
                    st.audio(synthesized_audio, format="audio/wav")

            # Reset confirmation state
            st.session_state.needs_confirmation = False
            st.session_state.extracted_data_buffer = None
            st.session_state.new_persons_buffer = []
            st.session_state.processing = False # Ensure processing is false
            st.session_state.uploaded_file_key += 1 # Increment key to reset uploader
            st.rerun()


# --- Audio Input & Processing Trigger ---
st.header("Tell a Story")

# Option 1: Upload File
# Use the key to allow resetting the uploader
uploaded_file = st.file_uploader(
    "Upload an audio file (WAV recommended):",
    type=['wav', 'mp3', 'ogg', 'm4a'],
    disabled=st.session_state.processing or st.session_state.needs_confirmation, # Disable if processing or confirming
    key=f"file_uploader_{st.session_state.uploaded_file_key}"
)
process_upload_button = st.button(
    "Process Uploaded Story",
    disabled=st.session_state.processing or st.session_state.needs_confirmation or not uploaded_file,
    key="process_upload_btn"
)

st.markdown("--- OR ---")

<<<<<<< HEAD
# Option 2: Record Audio
recorded_audio_bytes = st.audio_input(
    "Record a voice message:",
    disabled=st.session_state.processing or st.session_state.needs_confirmation,
    key=f"audio_input_{st.session_state.uploaded_file_key}" # Use same key logic to reset
)
process_recording_button = st.button(
    "Process Recording",
    disabled=st.session_state.processing or st.session_state.needs_confirmation or not recorded_audio_bytes,
    key="process_recording_btn"
)
=======
# --- Core Processing Logic ---
if st.session_state.processing and not st.session_state.needs_confirmation and uploaded_file is not None and not st.session_state.current_file_processed:
    assistant_response = "Processing failed." # Default response
    synthesized_audio = None
    processed_successfully = False

    with st.spinner("Processing story... Transcribing..."):
        audio_bytes = uploaded_file.getvalue()
        transcribed_text = asyncio.run(deepgram_service.transcribe_audio(audio_bytes))

    if transcribed_text:
        # Add user message immediately after transcription
        st.session_state.chat_history.append({"role": "user", "content": transcribed_text})
        save_chat_history(st.session_state.chat_history)
        
        # Process the transcription directly without rerunning
        logging.info(f"Processing transcribed text directly: {transcribed_text[:100]}...")

        with st.spinner("Extracting information..."):
            logging.info(f"Starting knowledge graph extraction for text: {transcribed_text[:100]}...")
            try:
                # Log that we're about to call extract_kg_data
                logging.info("Calling extract_kg_data function...")
                
                # Call extract_kg_data with the transcribed text
                extracted_data: Optional[KnowledgeGraph] = asyncio.run(instructor_service.extract_kg_data(transcribed_text))
                
                # Log the result of the extraction
                if extracted_data is not None:
                    logging.info(f"Knowledge graph extraction completed successfully. Found {len(extracted_data.persons)} persons, {len(extracted_data.events)} events, {len(extracted_data.relationships)} relationships.")
                    # Log the actual data for debugging
                    if extracted_data.persons:
                        logging.info(f"Extracted persons: {[p.name for p in extracted_data.persons]}")
                    if extracted_data.events:
                        logging.info(f"Extracted events: {[e.description for e in extracted_data.events]}")
                    if extracted_data.relationships:
                        logging.info(f"Extracted relationships: {[(r.source, r.target, r.type) for r in extracted_data.relationships]}")
                else:
                    logging.error("Knowledge graph extraction returned None.")
            except Exception as e:
                logging.error(f"Exception during knowledge graph extraction: {str(e)}")
                import traceback
                logging.error(f"Traceback: {traceback.format_exc()}")
                extracted_data = None
                
            logging.info(f"Extraction complete. extracted_data is None: {extracted_data is None}")

        if extracted_data:
            # Identify new persons BEFORE merging anything
            new_persons = identify_new_persons(st.session_state.knowledge_graph, extracted_data.persons)

            if new_persons:
                # Need confirmation - store data and set flag
                st.session_state.needs_confirmation = True
                st.session_state.new_persons_buffer = new_persons
                st.session_state.extracted_data_buffer = extracted_data # Store all extracted data
                logging.info("Extraction complete, pausing for user confirmation.")
                st.rerun() # Rerun to display the confirmation form

            else:
                # No new persons, merge directly (only events and relationships)
                logging.info("No new persons found, merging events and relationships directly.")
                updated_kg = merge_confirmed_data(
                    current_kg=st.session_state.knowledge_graph,
                    confirmed_persons=[], # No new persons to confirm
                    extracted_events=extracted_data.events,
                    extracted_relationships=extracted_data.relationships
                )
                if updated_kg != st.session_state.knowledge_graph:
                    st.session_state.knowledge_graph = updated_kg
                    save_kg(st.session_state.knowledge_graph)
                    logging.info("Knowledge graph updated with events/relationships.")
                    st.sidebar.json(st.session_state.knowledge_graph.model_dump(), expanded=False) # Update sidebar
                    assistant_response = f"Okay, I processed the story and added {len(extracted_data.events)} event(s) and {len(extracted_data.relationships)} relationship(s) to the knowledge graph."
                else:
                    assistant_response = "Okay, I processed the story. No new information was added to the knowledge graph."
                processed_successfully = True

        elif extracted_data is not None: # Extraction ran but found nothing
            assistant_response = "I understood the story, but didn't find any people, events, or relationships to add."
            processed_successfully = True
        else: # Extraction failed
            assistant_response = "I understood the story, but encountered an error trying to extract structured information."
            processed_successfully = False # Indicate failure

        # Generate TTS only if processing didn't pause for confirmation
        if not st.session_state.needs_confirmation:
            with st.spinner("Generating audio response..."):
                synthesized_audio = asyncio.run(deepgram_service.synthesize_speech(assistant_response))
>>>>>>> dd366db0


# Trigger processing if either button is pressed
if (process_upload_button and uploaded_file is not None) or \
   (process_recording_button and recorded_audio_bytes is not None):

    # Determine the source of audio bytes
    if process_upload_button and uploaded_file is not None:
        st.session_state.audio_bytes_to_process = uploaded_file.getvalue()
        logging.info("Processing triggered by uploaded file.")
    elif process_recording_button and recorded_audio_bytes is not None:
        st.session_state.audio_bytes_to_process = recorded_audio_bytes
        logging.info("Processing triggered by recorded audio.")
    else:
         # This case should ideally not be reached due to button logic, but good to handle
        st.session_state.audio_bytes_to_process = None
        logging.warning("Processing trigger condition met but no audio source found.")


    if st.session_state.audio_bytes_to_process:
        st.session_state.processing = True
        # Clear previous confirmation state if starting new processing
        st.session_state.needs_confirmation = False
        st.session_state.extracted_data_buffer = None
        st.session_state.new_persons_buffer = []
        st.session_state.current_file_processed = False # Reset processing flag for new input
        logging.info("Setting processing state to True and resetting confirmation/buffers.")
        st.rerun() # Rerun to show spinner and start processing block
    else:
        # If for some reason we triggered but have no bytes, reset and log
        st.session_state.processing = False
        st.warning("Could not get audio bytes to process.")


# --- Core Processing Logic ---
process_audio_story()


# --- Placeholder for Text Input Querying ---
st.header("Ask about your Rolodex")
query_text = st.text_input(
    "Enter your question:",
    key="query_input",
    disabled=st.session_state.processing or st.session_state.needs_confirmation # Disable during processing/confirmation
)
if query_text:
    st.info(f"Querying about: {query_text} (Functionality TBD)")
    # --- TODO: Add logic to parse query, query KG, generate response ---
    # 1. Parse user query (maybe use Instructor again?)
    # 2. Query st.session_state.knowledge_graph (or Neo4j later)
    # 3. Generate natural language response
    # 4. Update chat history
    # 5. Optionally generate TTS

# --- Footer ---
st.markdown("---")
st.caption("Rolodex App v0.1 - Refactored")<|MERGE_RESOLUTION|>--- conflicted
+++ resolved
@@ -7,14 +7,9 @@
 from src.config import validate_api_keys
 from src.models import KnowledgeGraph, Person # Import Person for type hinting
 from src.persistence import load_kg, save_kg, load_chat_history, save_chat_history
-<<<<<<< HEAD
-from src.services import synthesize_speech
-from src.kg_utils import merge_confirmed_data
-from streamlit_components.core_processing import process_audio_story
-=======
 from src.services import DeepgramService, InstructorService
 from src.kg_utils import identify_new_persons, merge_confirmed_data
->>>>>>> dd366db0
+from streamlit_components.core_processing import process_audio_story
 
 # --- Initialize Service Classes ---
 deepgram_service = DeepgramService()
@@ -159,7 +154,6 @@
 
 st.markdown("--- OR ---")
 
-<<<<<<< HEAD
 # Option 2: Record Audio
 recorded_audio_bytes = st.audio_input(
     "Record a voice message:",
@@ -171,97 +165,6 @@
     disabled=st.session_state.processing or st.session_state.needs_confirmation or not recorded_audio_bytes,
     key="process_recording_btn"
 )
-=======
-# --- Core Processing Logic ---
-if st.session_state.processing and not st.session_state.needs_confirmation and uploaded_file is not None and not st.session_state.current_file_processed:
-    assistant_response = "Processing failed." # Default response
-    synthesized_audio = None
-    processed_successfully = False
-
-    with st.spinner("Processing story... Transcribing..."):
-        audio_bytes = uploaded_file.getvalue()
-        transcribed_text = asyncio.run(deepgram_service.transcribe_audio(audio_bytes))
-
-    if transcribed_text:
-        # Add user message immediately after transcription
-        st.session_state.chat_history.append({"role": "user", "content": transcribed_text})
-        save_chat_history(st.session_state.chat_history)
-        
-        # Process the transcription directly without rerunning
-        logging.info(f"Processing transcribed text directly: {transcribed_text[:100]}...")
-
-        with st.spinner("Extracting information..."):
-            logging.info(f"Starting knowledge graph extraction for text: {transcribed_text[:100]}...")
-            try:
-                # Log that we're about to call extract_kg_data
-                logging.info("Calling extract_kg_data function...")
-                
-                # Call extract_kg_data with the transcribed text
-                extracted_data: Optional[KnowledgeGraph] = asyncio.run(instructor_service.extract_kg_data(transcribed_text))
-                
-                # Log the result of the extraction
-                if extracted_data is not None:
-                    logging.info(f"Knowledge graph extraction completed successfully. Found {len(extracted_data.persons)} persons, {len(extracted_data.events)} events, {len(extracted_data.relationships)} relationships.")
-                    # Log the actual data for debugging
-                    if extracted_data.persons:
-                        logging.info(f"Extracted persons: {[p.name for p in extracted_data.persons]}")
-                    if extracted_data.events:
-                        logging.info(f"Extracted events: {[e.description for e in extracted_data.events]}")
-                    if extracted_data.relationships:
-                        logging.info(f"Extracted relationships: {[(r.source, r.target, r.type) for r in extracted_data.relationships]}")
-                else:
-                    logging.error("Knowledge graph extraction returned None.")
-            except Exception as e:
-                logging.error(f"Exception during knowledge graph extraction: {str(e)}")
-                import traceback
-                logging.error(f"Traceback: {traceback.format_exc()}")
-                extracted_data = None
-                
-            logging.info(f"Extraction complete. extracted_data is None: {extracted_data is None}")
-
-        if extracted_data:
-            # Identify new persons BEFORE merging anything
-            new_persons = identify_new_persons(st.session_state.knowledge_graph, extracted_data.persons)
-
-            if new_persons:
-                # Need confirmation - store data and set flag
-                st.session_state.needs_confirmation = True
-                st.session_state.new_persons_buffer = new_persons
-                st.session_state.extracted_data_buffer = extracted_data # Store all extracted data
-                logging.info("Extraction complete, pausing for user confirmation.")
-                st.rerun() # Rerun to display the confirmation form
-
-            else:
-                # No new persons, merge directly (only events and relationships)
-                logging.info("No new persons found, merging events and relationships directly.")
-                updated_kg = merge_confirmed_data(
-                    current_kg=st.session_state.knowledge_graph,
-                    confirmed_persons=[], # No new persons to confirm
-                    extracted_events=extracted_data.events,
-                    extracted_relationships=extracted_data.relationships
-                )
-                if updated_kg != st.session_state.knowledge_graph:
-                    st.session_state.knowledge_graph = updated_kg
-                    save_kg(st.session_state.knowledge_graph)
-                    logging.info("Knowledge graph updated with events/relationships.")
-                    st.sidebar.json(st.session_state.knowledge_graph.model_dump(), expanded=False) # Update sidebar
-                    assistant_response = f"Okay, I processed the story and added {len(extracted_data.events)} event(s) and {len(extracted_data.relationships)} relationship(s) to the knowledge graph."
-                else:
-                    assistant_response = "Okay, I processed the story. No new information was added to the knowledge graph."
-                processed_successfully = True
-
-        elif extracted_data is not None: # Extraction ran but found nothing
-            assistant_response = "I understood the story, but didn't find any people, events, or relationships to add."
-            processed_successfully = True
-        else: # Extraction failed
-            assistant_response = "I understood the story, but encountered an error trying to extract structured information."
-            processed_successfully = False # Indicate failure
-
-        # Generate TTS only if processing didn't pause for confirmation
-        if not st.session_state.needs_confirmation:
-            with st.spinner("Generating audio response..."):
-                synthesized_audio = asyncio.run(deepgram_service.synthesize_speech(assistant_response))
->>>>>>> dd366db0
 
 
 # Trigger processing if either button is pressed
